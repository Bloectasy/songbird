[package]
name = "twilight"
version = "0.1.0"
authors = ["Twilight and Serenity Contributors"]
edition = "2021"

[dependencies]
futures = "0.3"
reqwest = "0.11"
tracing = "0.1"
tracing-subscriber = "0.2"
tokio = { features = ["macros", "rt-multi-thread", "sync"], version = "1" }
<<<<<<< HEAD
twilight-gateway = "0.11"
twilight-http = "0.11"
twilight-model = "0.11"
twilight-standby = "0.11"
=======
twilight-gateway = "0.12"
twilight-http = "0.12"
twilight-model = "0.12"
twilight-standby = "0.12"
>>>>>>> 0d664674

[dependencies.songbird]
default-features = false
path = "../.."
features = ["driver", "twilight-rustls", "zlib-stock"]

[dependencies.symphonia]
version = "0.5"
features = ["aac", "mp3", "isomp4", "alac"]
git = "https://github.com/FelixMcFelix/Symphonia"
branch = "songbird-fixes"<|MERGE_RESOLUTION|>--- conflicted
+++ resolved
@@ -10,17 +10,10 @@
 tracing = "0.1"
 tracing-subscriber = "0.2"
 tokio = { features = ["macros", "rt-multi-thread", "sync"], version = "1" }
-<<<<<<< HEAD
-twilight-gateway = "0.11"
-twilight-http = "0.11"
-twilight-model = "0.11"
-twilight-standby = "0.11"
-=======
 twilight-gateway = "0.12"
 twilight-http = "0.12"
 twilight-model = "0.12"
 twilight-standby = "0.12"
->>>>>>> 0d664674
 
 [dependencies.songbird]
 default-features = false
