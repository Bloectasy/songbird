--- conflicted
+++ resolved
@@ -83,6 +83,10 @@
 optional = true
 version = "0.10"
 
+[dependencies.rusty_pool]
+optional = true
+version = "0.6"
+
 [dependencies.serenity]
 optional = true
 default-features = false
@@ -102,7 +106,6 @@
 [dependencies.streamcatcher]
 optional = true
 version = "1"
-<<<<<<< HEAD
 
 [dependencies.symphonia]
 optional = true
@@ -113,12 +116,6 @@
 optional = true
 # version = "0.4"
 git = "https://github.com/pdeljanov/Symphonia"
-
-[dependencies.rusty_pool]
-optional = true
-version = "0.6"
-=======
->>>>>>> 28e370ab
 
 [dependencies.tokio]
 optional = true
