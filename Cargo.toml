--- conflicted
+++ resolved
@@ -19,10 +19,6 @@
 serde_json = "1"
 tracing = { version = "0.1", features = ["log"] }
 tracing-futures = "0.2"
-<<<<<<< HEAD
-=======
-symphonia-core = "0.5"
->>>>>>> 99818e96
 
 [dependencies.async-trait]
 optional = true
@@ -32,11 +28,7 @@
 default-features = false
 features = ["tokio-runtime"]
 optional = true
-<<<<<<< HEAD
-version = "0.16"
-=======
 version = "0.17"
->>>>>>> 99818e96
 
 [dependencies.audiopus]
 optional = true
@@ -64,11 +56,7 @@
 
 [dependencies.lazy_static]
 optional = true
-<<<<<<< HEAD
-version = "1"
-=======
-version = "0.12"
->>>>>>> 99818e96
+version = "1"
 
 [dependencies.parking_lot]
 optional = true
@@ -130,14 +118,11 @@
 version = "1.0"
 default-features = false
 
-<<<<<<< HEAD
 [dependencies.tokio-util]
 optional = true
 version = "0.6"
 features = ["io"]
 
-=======
->>>>>>> 99818e96
 [dependencies.twilight-gateway]
 optional = true
 version = ">=0.9.0, <0.11.0"
